﻿using System;
using System.Collections.Generic;
using System.Data;
using System.Linq;
using System.Net;
using System.Net.Http;
using System.Net.Http.Formatting;
using System.Reflection;
using System.Runtime.Serialization;
using System.Text;
using System.Web;
using System.Web.Compilation;
using System.Web.Mvc;
using System.Web.Routing;
using Umbraco.Web.Mvc;
using Umbraco.Core;
using Umbraco.Core.Configuration;
using Umbraco.ModelsBuilder.AspNet.Dashboard;
using Umbraco.Web.WebApi;
using Umbraco.ModelsBuilder.Building;
using Umbraco.ModelsBuilder.Configuration;
using Umbraco.Web;
using Umbraco.Web.WebApi.Filters;
using Application = Umbraco.ModelsBuilder.Umbraco.Application;

namespace Umbraco.ModelsBuilder.AspNet
{
    // read http://umbraco.com/follow-us/blog-archive/2014/1/17/heads-up,-breaking-change-coming-in-702-and-62.aspx
    // read http://our.umbraco.org/forum/developers/api-questions/43025-Web-API-authentication
    // UmbracoAuthorizedApiController :: /Umbraco/BackOffice/Zbu/ModelsBuilderApi/GetTypeModels
    // UmbracoApiController :: /Umbraco/Zbu/ModelsBuilderApi/GetTypeModels ??  UNLESS marked with isbackoffice
    
    [PluginController(ControllerArea)]
    [IsBackOffice]
    [UmbracoApplicationAuthorize(Constants.Applications.Developer)]
    public class ModelsBuilderController : UmbracoAuthorizedApiController
    {
        public const string ControllerArea = "ModelsBuilder";

        /// <summary>
        /// Returns the base url for this controller
        /// </summary>
        public static string ControllerUrl { get; private set; }

        private static readonly Lazy<string> ControllerUrlLazy = new Lazy<string>(() =>
        {
            //Return the URL based on the booted umbraco application
            if (HttpContext.Current != null)
            {
                var urlHelper = new UrlHelper(new RequestContext(new HttpContextWrapper(HttpContext.Current), new RouteData()));
                return urlHelper.GetUmbracoApiServiceBaseUrl<ModelsBuilderController>(controller => controller.GetModels(null)).EnsureEndsWith('/');
            }

            //NOTE: This could very well be incorrect depending on current route values, virtual folders, etc... 
            // but without an HttpContext and without a booted Umbraco install we can't know.
            return "/Umbraco/BackOffice/" + ControllerArea + "/" + nameof(ModelsBuilderController).TrimEnd("Controller") + "/";
        });

        /// <summary>
        /// Returns the url for the action specified
        /// </summary>
        /// <param name="actionName"></param>
        /// <returns></returns>
        public static string ActionUrl(string actionName)
        {
            return ControllerUrl + actionName;
        }

        /// <summary>
        /// Static constructor
        /// </summary>
        static ModelsBuilderController()
        {
            ControllerUrl = ControllerUrlLazy.Value;
        }

        #region Models
        
        [DataContract]
        public class ValidateClientVersionData
        {
            // issues 32, 34... problems when serializing versions
            //
            // make sure System.Version objects are transfered as strings
            // depending on the JSON serializer version, it looks like versions are causing issues
            // see
            // http://stackoverflow.com/questions/13170386/why-system-version-in-json-string-does-not-deserialize-correctly
            //
            // if the class is marked with [DataContract] then only properties marked with [DataMember]
            // are serialized and the rest is ignored, see
            // http://www.asp.net/web-api/overview/formats-and-model-binding/json-and-xml-serialization

            [DataMember]
            public string ClientVersionString
            {
                get { return VersionToString(ClientVersion); }
                set { ClientVersion = ParseVersion(value, false, "client"); }
            }

            [DataMember]
            public string MinServerVersionSupportingClientString
            {
                get { return VersionToString(MinServerVersionSupportingClient); }
                set { MinServerVersionSupportingClient = ParseVersion(value, true, "minServer"); }
            }

            // not serialized
            public Version ClientVersion { get; set; }
            public Version MinServerVersionSupportingClient { get; set; }

            private static string VersionToString(Version version)
            {
                return version == null ? "0.0.0.0" : version.ToString();
            }

            private static Version ParseVersion(string value, bool canBeNull, string name)
            {
                if (string.IsNullOrWhiteSpace(value) && canBeNull)
                    return null;

                Version version;
                if (Version.TryParse(value, out version))
                    return version;

                throw new ArgumentException(string.Format("Failed to parse \"{0}\" as {1} version.", value, name));
            }
        }

        [DataContract]
        public class GetModelsData : ValidateClientVersionData
        {
            [DataMember]
            public string Namespace { get; set; }

            [DataMember]
            public IDictionary<string, string> Files { get; set; }
        }

        #endregion

        #region Actions

        // invoked by the API
        [System.Web.Http.HttpPost] // use the http one, not mvc, with api controllers!
        public HttpResponseMessage ValidateClientVersion(ValidateClientVersionData data)
        {
            if (!UmbracoConfig.For.ModelsBuilder().EnableApi)
                return Request.CreateResponse(HttpStatusCode.Forbidden, "API is not enabled.");

            var checkResult = CheckVersion(data.ClientVersion, data.MinServerVersionSupportingClient);
            return (checkResult.Success
                ? Request.CreateResponse(HttpStatusCode.OK, "OK", Configuration.Formatters.JsonFormatter)
                : checkResult.Result);
        }
<<<<<<< HEAD
        
=======

        // invoked by the dashboard
        // requires that the user is logged into the backoffice and has access to the developer section
        // beware! the name of the method appears in modelsbuilder.controller.js
        [System.Web.Http.HttpGet] // use the http one, not mvc, with api controllers!
        public HttpResponseMessage BuildModels()
        {
            try
            {
                var config = UmbracoConfig.For.ModelsBuilder();

                if (!config.EnableAppDataModels && !config.EnableAppCodeModels && !config.EnableDllModels)
                {
                    var result2 = new BuildResult { Success = false, Message = "Models generation is not enabled." };
                    return Request.CreateResponse(HttpStatusCode.OK, result2, Configuration.Formatters.JsonFormatter);
                }

                var appData = HostingEnvironment.MapPath("~/App_Data");
                if (appData == null)
                    throw new Exception("Panic: appData is null.");

                var appCode = HostingEnvironment.MapPath("~/App_Code");
                if (appCode == null)
                    throw new Exception("Panic: appCode is null.");

                var bin = HostingEnvironment.MapPath("~/bin");
                if (bin== null)
                    throw new Exception("Panic: bin is null.");

                // EnableDllModels will recycle the app domain - but this request will end properly
                GenerateModels(appData, config.EnableDllModels ? bin : null);

                // will recycle the app domain - but this request will end properly
                if (config.EnableAppCodeModels)
                    TouchModelsFile(appCode);

                var result = new BuildResult {Success = true};
                return Request.CreateResponse(HttpStatusCode.OK, result, Configuration.Formatters.JsonFormatter);

            }
            catch (Exception e)
            {
                var message = string.Format("{0}: {1}\r\n{2}", e.GetType().FullName, e.Message, e.StackTrace);
                var result = new BuildResult { Success = false, Message = message };
                return Request.CreateResponse(HttpStatusCode.OK, result, Configuration.Formatters.JsonFormatter);
            }
        }

>>>>>>> 9be471e2
        // invoked by the API
        [System.Web.Http.HttpPost] // use the http one, not mvc, with api controllers!
        public HttpResponseMessage GetModels(GetModelsData data)
        {
            if (!UmbracoConfig.For.ModelsBuilder().EnableApi)
                return Request.CreateResponse(HttpStatusCode.Forbidden, "API is not enabled.");

            var checkResult = CheckVersion(data.ClientVersion, data.MinServerVersionSupportingClient);
            if (!checkResult.Success)
                return checkResult.Result;

            var umbraco = Application.GetApplication();
            var typeModels = umbraco.GetAllTypes();

            // using BuildManager references
            var referencedAssemblies = BuildManager.GetReferencedAssemblies().Cast<Assembly>().ToArray();

            var parseResult = new CodeParser().Parse(data.Files, referencedAssemblies);
            var builder = new TextBuilder(typeModels, parseResult, data.Namespace);

            var models = new Dictionary<string, string>();
            foreach (var typeModel in builder.GetModelsToGenerate())
            {
                var sb = new StringBuilder();
                builder.Generate(sb, typeModel);
                models[typeModel.ClrName] = sb.ToString();
            }

            return Request.CreateResponse(HttpStatusCode.OK, models, Configuration.Formatters.JsonFormatter);
        }
<<<<<<< HEAD
        
=======

        // invoked by the back-office
        // requires that the user is logged into the backoffice and has access to the developer section
        [System.Web.Http.HttpGet] // use the http one, not mvc, with api controllers!
        public HttpResponseMessage GetModelsOutOfDateStatus()
        {
            var status = OutOfDateModelsStatus.IsEnabled
                ? (OutOfDateModelsStatus.IsOutOfDate ? "out-of-date" : "current")
                : "unknown";
            return Request.CreateResponse(HttpStatusCode.OK, status, Configuration.Formatters.JsonFormatter);
        }

        // invoked by the back-office
        // requires that the user is logged into the backoffice and has access to the developer section
        // beware! the name of the method appears in modelsbuilder.controller.js
        [System.Web.Http.HttpGet] // use the http one, not mvc, with api controllers!        
        public HttpResponseMessage GetDashboard()
        {
            var dashboard = new
            {
                enable = UmbracoConfig.For.ModelsBuilder().Enable,
                text = DashboardHelper.Text(),
                canGenerate = DashboardHelper.CanGenerate(),
                generateCausesRestart = DashboardHelper.GenerateCausesRestart(),
                outOfDateModels = DashboardHelper.AreModelsOutOfDate(),
            };
            return Request.CreateResponse(HttpStatusCode.OK, dashboard, Configuration.Formatters.JsonFormatter);
        }

        public static string ActionUrl(string actionName)
        {
            return ControllerUrl + actionName;
        }

>>>>>>> 9be471e2
        // invoked by the API
        // DISABLED - works but useless, because if we return type models that
        // reference some Clr types that exist only on the server and not in the
        // remove app, then what can we do with them? Better do everything on
        // the server.
        //
        //[System.Web.Http.HttpGet] // use the http one, not mvc, with api controllers!
        //[ModelsBuilderAuthFilter("developer")] // have to use our own, non-cookie-based, auth
        //public HttpResponseMessage GetTypeModels()
        //{
        //    var umbraco = Application.GetApplication();
        //    var modelTypes = umbraco.GetContentAndMediaTypes();

        //    return Request.CreateResponse(HttpStatusCode.OK, modelTypes, Configuration.Formatters.JsonFormatter);
        //}
        //
        //public const string GetTypeModelsUrl = ControllerUrl + "/GetTypeModels";

        #endregion
<<<<<<< HEAD
            
=======

        public static void GenerateModels(string appData, string bin)
        {
            var modelsDirectory = Path.Combine(appData, "Models");
            if (!Directory.Exists(modelsDirectory))
                Directory.CreateDirectory(modelsDirectory);

            foreach (var file in Directory.GetFiles(modelsDirectory, "*.generated.cs"))
                File.Delete(file);

            var umbraco = Application.GetApplication();
            var typeModels = umbraco.GetAllTypes();

            // using BuildManager references
            var referencedAssemblies = BuildManager.GetReferencedAssemblies().Cast<Assembly>().ToArray();

            var ourFiles = Directory.GetFiles(modelsDirectory, "*.cs").ToDictionary(x => x, File.ReadAllText);
            var parseResult = new CodeParser().Parse(ourFiles, referencedAssemblies);
            var builder = new TextBuilder(typeModels, parseResult, UmbracoConfig.For.ModelsBuilder().ModelsNamespace);

            foreach (var typeModel in builder.GetModelsToGenerate())
            {
                var sb = new StringBuilder();
                builder.Generate(sb, typeModel);
                var filename = Path.Combine(modelsDirectory, typeModel.ClrName + ".generated.cs");
                File.WriteAllText(filename, sb.ToString());
            }

            if (bin != null)
            {
                foreach (var file in Directory.GetFiles(modelsDirectory, "*.generated.cs"))
                    ourFiles[file] = File.ReadAllText(file);
                var compiler = new Compiler();                
                foreach (var asm in referencedAssemblies)
                    compiler.ReferencedAssemblies.Add(asm);
                compiler.Compile(bin, builder.GetModelsNamespace(), ourFiles);
            }

            OutOfDateModelsStatus.Clear();
        }

        public static void TouchModelsFile(string appCode)
        {
            var modelsFile = Path.Combine(appCode, "build.models");

            // touch the file & make sure it exists, will recycle the domain
            var text = string.Format("Umbraco ModelsBuilder\r\n"
                + "Actual models code in ~/App_Data/Models\r\n"
                + "Removing this file disables all generated models\r\n"
                + "{0:yyyy-MM-ddTHH:mm:ssZ}", DateTime.UtcNow);
            File.WriteAllText(modelsFile, text);
        }

>>>>>>> 9be471e2
        private Attempt<HttpResponseMessage> CheckVersion(Version clientVersion, Version minServerVersionSupportingClient)
        {
            if (clientVersion == null)
                return Attempt<HttpResponseMessage>.Fail(Request.CreateResponse(HttpStatusCode.Forbidden, string.Format(
                    "API version conflict: client version (<null>) is not compatible with server version({0}).",
                    ApiVersion.Current.Version)));

            // minServerVersionSupportingClient can be null
            var isOk = ApiVersion.Current.IsCompatibleWith(clientVersion, minServerVersionSupportingClient);
            var response = isOk ? null : Request.CreateResponse(HttpStatusCode.Forbidden, string.Format(
                "API version conflict: client version ({0}) is not compatible with server version({1}).",
                clientVersion, ApiVersion.Current.Version));
            return Attempt<HttpResponseMessage>.SucceedIf(isOk, response);
        }
    }
}<|MERGE_RESOLUTION|>--- conflicted
+++ resolved
@@ -152,58 +152,7 @@
                 ? Request.CreateResponse(HttpStatusCode.OK, "OK", Configuration.Formatters.JsonFormatter)
                 : checkResult.Result);
         }
-<<<<<<< HEAD
         
-=======
-
-        // invoked by the dashboard
-        // requires that the user is logged into the backoffice and has access to the developer section
-        // beware! the name of the method appears in modelsbuilder.controller.js
-        [System.Web.Http.HttpGet] // use the http one, not mvc, with api controllers!
-        public HttpResponseMessage BuildModels()
-        {
-            try
-            {
-                var config = UmbracoConfig.For.ModelsBuilder();
-
-                if (!config.EnableAppDataModels && !config.EnableAppCodeModels && !config.EnableDllModels)
-                {
-                    var result2 = new BuildResult { Success = false, Message = "Models generation is not enabled." };
-                    return Request.CreateResponse(HttpStatusCode.OK, result2, Configuration.Formatters.JsonFormatter);
-                }
-
-                var appData = HostingEnvironment.MapPath("~/App_Data");
-                if (appData == null)
-                    throw new Exception("Panic: appData is null.");
-
-                var appCode = HostingEnvironment.MapPath("~/App_Code");
-                if (appCode == null)
-                    throw new Exception("Panic: appCode is null.");
-
-                var bin = HostingEnvironment.MapPath("~/bin");
-                if (bin== null)
-                    throw new Exception("Panic: bin is null.");
-
-                // EnableDllModels will recycle the app domain - but this request will end properly
-                GenerateModels(appData, config.EnableDllModels ? bin : null);
-
-                // will recycle the app domain - but this request will end properly
-                if (config.EnableAppCodeModels)
-                    TouchModelsFile(appCode);
-
-                var result = new BuildResult {Success = true};
-                return Request.CreateResponse(HttpStatusCode.OK, result, Configuration.Formatters.JsonFormatter);
-
-            }
-            catch (Exception e)
-            {
-                var message = string.Format("{0}: {1}\r\n{2}", e.GetType().FullName, e.Message, e.StackTrace);
-                var result = new BuildResult { Success = false, Message = message };
-                return Request.CreateResponse(HttpStatusCode.OK, result, Configuration.Formatters.JsonFormatter);
-            }
-        }
-
->>>>>>> 9be471e2
         // invoked by the API
         [System.Web.Http.HttpPost] // use the http one, not mvc, with api controllers!
         public HttpResponseMessage GetModels(GetModelsData data)
@@ -234,44 +183,7 @@
 
             return Request.CreateResponse(HttpStatusCode.OK, models, Configuration.Formatters.JsonFormatter);
         }
-<<<<<<< HEAD
         
-=======
-
-        // invoked by the back-office
-        // requires that the user is logged into the backoffice and has access to the developer section
-        [System.Web.Http.HttpGet] // use the http one, not mvc, with api controllers!
-        public HttpResponseMessage GetModelsOutOfDateStatus()
-        {
-            var status = OutOfDateModelsStatus.IsEnabled
-                ? (OutOfDateModelsStatus.IsOutOfDate ? "out-of-date" : "current")
-                : "unknown";
-            return Request.CreateResponse(HttpStatusCode.OK, status, Configuration.Formatters.JsonFormatter);
-        }
-
-        // invoked by the back-office
-        // requires that the user is logged into the backoffice and has access to the developer section
-        // beware! the name of the method appears in modelsbuilder.controller.js
-        [System.Web.Http.HttpGet] // use the http one, not mvc, with api controllers!        
-        public HttpResponseMessage GetDashboard()
-        {
-            var dashboard = new
-            {
-                enable = UmbracoConfig.For.ModelsBuilder().Enable,
-                text = DashboardHelper.Text(),
-                canGenerate = DashboardHelper.CanGenerate(),
-                generateCausesRestart = DashboardHelper.GenerateCausesRestart(),
-                outOfDateModels = DashboardHelper.AreModelsOutOfDate(),
-            };
-            return Request.CreateResponse(HttpStatusCode.OK, dashboard, Configuration.Formatters.JsonFormatter);
-        }
-
-        public static string ActionUrl(string actionName)
-        {
-            return ControllerUrl + actionName;
-        }
-
->>>>>>> 9be471e2
         // invoked by the API
         // DISABLED - works but useless, because if we return type models that
         // reference some Clr types that exist only on the server and not in the
@@ -291,63 +203,7 @@
         //public const string GetTypeModelsUrl = ControllerUrl + "/GetTypeModels";
 
         #endregion
-<<<<<<< HEAD
             
-=======
-
-        public static void GenerateModels(string appData, string bin)
-        {
-            var modelsDirectory = Path.Combine(appData, "Models");
-            if (!Directory.Exists(modelsDirectory))
-                Directory.CreateDirectory(modelsDirectory);
-
-            foreach (var file in Directory.GetFiles(modelsDirectory, "*.generated.cs"))
-                File.Delete(file);
-
-            var umbraco = Application.GetApplication();
-            var typeModels = umbraco.GetAllTypes();
-
-            // using BuildManager references
-            var referencedAssemblies = BuildManager.GetReferencedAssemblies().Cast<Assembly>().ToArray();
-
-            var ourFiles = Directory.GetFiles(modelsDirectory, "*.cs").ToDictionary(x => x, File.ReadAllText);
-            var parseResult = new CodeParser().Parse(ourFiles, referencedAssemblies);
-            var builder = new TextBuilder(typeModels, parseResult, UmbracoConfig.For.ModelsBuilder().ModelsNamespace);
-
-            foreach (var typeModel in builder.GetModelsToGenerate())
-            {
-                var sb = new StringBuilder();
-                builder.Generate(sb, typeModel);
-                var filename = Path.Combine(modelsDirectory, typeModel.ClrName + ".generated.cs");
-                File.WriteAllText(filename, sb.ToString());
-            }
-
-            if (bin != null)
-            {
-                foreach (var file in Directory.GetFiles(modelsDirectory, "*.generated.cs"))
-                    ourFiles[file] = File.ReadAllText(file);
-                var compiler = new Compiler();                
-                foreach (var asm in referencedAssemblies)
-                    compiler.ReferencedAssemblies.Add(asm);
-                compiler.Compile(bin, builder.GetModelsNamespace(), ourFiles);
-            }
-
-            OutOfDateModelsStatus.Clear();
-        }
-
-        public static void TouchModelsFile(string appCode)
-        {
-            var modelsFile = Path.Combine(appCode, "build.models");
-
-            // touch the file & make sure it exists, will recycle the domain
-            var text = string.Format("Umbraco ModelsBuilder\r\n"
-                + "Actual models code in ~/App_Data/Models\r\n"
-                + "Removing this file disables all generated models\r\n"
-                + "{0:yyyy-MM-ddTHH:mm:ssZ}", DateTime.UtcNow);
-            File.WriteAllText(modelsFile, text);
-        }
-
->>>>>>> 9be471e2
         private Attempt<HttpResponseMessage> CheckVersion(Version clientVersion, Version minServerVersionSupportingClient)
         {
             if (clientVersion == null)
