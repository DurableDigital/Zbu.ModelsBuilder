﻿using System;
using System.Threading;
using System.Web;
using System.Web.Hosting;
using Umbraco.Core;
using Umbraco.Core.Configuration;
using Umbraco.Core.Logging;
using Umbraco.Web.Cache;
using Umbraco.ModelsBuilder.AspNet;
using Umbraco.ModelsBuilder.Configuration;

// note
// we do not support pure LiveModels anymore - see notes in various places
// this should provide live AppData, AppCode or Dll models - but we do not want to
// restart the app anytime something changes, ?
//
// ideally we'd want something that does not generate models all the time, but
// only after a while, and then restarts, but that is prone to too much confusion,
// so we decide that ONLY live App_Data models are supported from now on.

// will install only if configuration says it needs to be installed
[assembly: PreApplicationStartMethod(typeof(LiveModelsProviderModule), "Install")]

namespace Umbraco.ModelsBuilder.AspNet
{
    public sealed class LiveModelsProvider : ApplicationEventHandler
    {
        private static Mutex _mutex;
        private static int _req;

        internal static bool IsEnabled
        {
            get
            {
                var config = UmbracoConfig.For.ModelsBuilder();
                if (!config.EnableLiveModels)
                    return false;

                // not supported anymore
                //if (Config.EnableAppCodeModels)
                //    return true;

                if (config.EnableAppDataModels || config.EnableDllModels)
                    return true;

                // we do not manage pure live here
                return false;
            }
        }

        protected override void ApplicationStarted(UmbracoApplicationBase umbracoApplication, ApplicationContext applicationContext)
        {
            base.ApplicationStarted(umbracoApplication, applicationContext);

            if (!IsEnabled)
                return;

            // initialize mutex
            // ApplicationId will look like "/LM/W3SVC/1/Root/AppName"
            // name is system-wide and must be less than 260 chars
            var name = HostingEnvironment.ApplicationID + "/UmbracoLiveModelsProvider";
            _mutex = new Mutex(false, name);

            // anything changes, and we want to re-generate models.
            ContentTypeCacheRefresher.CacheUpdated += RequestModelsGeneration;
            DataTypeCacheRefresher.CacheUpdated += RequestModelsGeneration;

            // at the end of a request since we're restarting the pool
            // NOTE - this does NOT trigger - see module below
            //umbracoApplication.EndRequest += GenerateModelsIfRequested;
        }

        // NOTE
        // Using HttpContext Items fails because CacheUpdated triggers within
        // some asynchronous backend task where we seem to have no HttpContext.

        // So we use a static (non request-bound) var to register that models
        // need to be generated. Could be by another request. Anyway. We could
        // have collisions but... you know the risk.

        private static void RequestModelsGeneration(object sender, EventArgs args)
        {
            //HttpContext.Current.Items[this] = true;
            LogHelper.Debug<LiveModelsProvider>("Requested to generate models.");
            Interlocked.Exchange(ref _req, 1);
        }

        public static void GenerateModelsIfRequested(object sender, EventArgs args)
        {
            //if (HttpContext.Current.Items[this] == null) return;
            if (Interlocked.Exchange(ref _req, 0) == 0) return;

            // cannot use a simple lock here because we don't want another AppDomain
            // to generate while we do... and there could be 2 AppDomains if the app restarts.

            try
            {
                LogHelper.Debug<LiveModelsProvider>("Generate models...");
                const int timeout = 2*60*1000; // 2 mins
                _mutex.WaitOne(timeout); // wait until it is safe, and acquire
                LogHelper.Info<LiveModelsProvider>("Generate models now.");
                GenerateModels();
                LogHelper.Info<LiveModelsProvider>("Generated.");
            }
            catch (TimeoutException)
            {
                LogHelper.Warn<LiveModelsProvider>("Timeout, models were NOT generated.");
            }
            catch (Exception e)
            {
                LogHelper.Error<LiveModelsProvider>("Failed to generate models.", e);
            }
            finally
            {
                _mutex.ReleaseMutex(); // release
            }
        }

        private static void GenerateModels()
        {
            var appData = HostingEnvironment.MapPath("~/App_Data");
            if (appData == null)
                throw new Exception("Panic: appData is null.");

            var appCode = HostingEnvironment.MapPath("~/App_Code");
            if (appCode == null)
                throw new Exception("Panic: appCode is null.");

            var bin = HostingEnvironment.MapPath("~/bin");
            if (bin == null)
                throw new Exception("Panic: bin is null.");

            var config = UmbracoConfig.For.ModelsBuilder();

            // EnableDllModels will recycle the app domain - but this request will end properly
<<<<<<< HEAD
            ModelsBuilderBackOfficeController.GenerateModels(appData, Config.EnableDllModels ? bin : null);

            // will recycle the app domain - but this request will end properly
            if (Config.EnableAppCodeModels)
                ModelsBuilderBackOfficeController.TouchModelsFile(appCode);
=======
            ModelsBuilderController.GenerateModels(appData, config.EnableDllModels ? bin : null);

            // will recycle the app domain - but this request will end properly
            if (config.EnableAppCodeModels)
                ModelsBuilderController.TouchModelsFile(appCode);
>>>>>>> 9be471e2
        }
    }

    // have to do this because it's the only way to subscribe to EndRequest
    // module is installed by assembly attribute at the top of this file
    public class LiveModelsProviderModule : IHttpModule
    {
        public void Init(HttpApplication app)
        {
            app.EndRequest += LiveModelsProvider.GenerateModelsIfRequested;
        }

        public void Dispose()
        {
            // nothing
        }

        public static void Install()
        {
            if (!LiveModelsProvider.IsEnabled)
                return;

            HttpApplication.RegisterModule(typeof(LiveModelsProviderModule));
        }
    }
}<|MERGE_RESOLUTION|>--- conflicted
+++ resolved
@@ -133,19 +133,12 @@
             var config = UmbracoConfig.For.ModelsBuilder();
 
             // EnableDllModels will recycle the app domain - but this request will end properly
-<<<<<<< HEAD
-            ModelsBuilderBackOfficeController.GenerateModels(appData, Config.EnableDllModels ? bin : null);
+            ModelsBuilderBackOfficeController.GenerateModels(appData, config.EnableDllModels ? bin : null);
 
-            // will recycle the app domain - but this request will end properly
-            if (Config.EnableAppCodeModels)
-                ModelsBuilderBackOfficeController.TouchModelsFile(appCode);
-=======
-            ModelsBuilderController.GenerateModels(appData, config.EnableDllModels ? bin : null);
 
             // will recycle the app domain - but this request will end properly
             if (config.EnableAppCodeModels)
-                ModelsBuilderController.TouchModelsFile(appCode);
->>>>>>> 9be471e2
+                ModelsBuilderBackOfficeController.TouchModelsFile(appCode);
         }
     }
 
