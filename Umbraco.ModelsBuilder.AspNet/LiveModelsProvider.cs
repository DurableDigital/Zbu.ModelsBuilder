﻿using System;
using System.Threading;
using System.Web;
using System.Web.Hosting;
using Umbraco.Core;
using Umbraco.Core.Configuration;
using Umbraco.Core.Logging;
using Umbraco.Web.Cache;
using Umbraco.ModelsBuilder.AspNet;
using Umbraco.ModelsBuilder.Configuration;

// note
// we do not support pure LiveModels anymore - see notes in various places
// this should provide live AppData, AppCode or Dll models - but we do not want to
// restart the app anytime something changes, ?
//
// ideally we'd want something that does not generate models all the time, but
// only after a while, and then restarts, but that is prone to too much confusion,
// so we decide that ONLY live App_Data models are supported from now on.

// will install only if configuration says it needs to be installed
[assembly: PreApplicationStartMethod(typeof(LiveModelsProviderModule), "Install")]

namespace Umbraco.ModelsBuilder.AspNet
{
    public sealed class LiveModelsProvider : ApplicationEventHandler
    {
        private static Mutex _mutex;
        private static int _req;

        internal static bool IsEnabled
        {
            get
            {
                var config = UmbracoConfig.For.ModelsBuilder();
                return config.ModelsMode.IsLiveNotPure();
                // we do not manage pure live here
            }
        }

        protected override void ApplicationStarted(UmbracoApplicationBase umbracoApplication, ApplicationContext applicationContext)
        {
            base.ApplicationStarted(umbracoApplication, applicationContext);

            if (!IsEnabled)
                return;

            // initialize mutex
            // ApplicationId will look like "/LM/W3SVC/1/Root/AppName"
            // name is system-wide and must be less than 260 chars
            var name = HostingEnvironment.ApplicationID + "/UmbracoLiveModelsProvider";
            _mutex = new Mutex(false, name);

            // anything changes, and we want to re-generate models.
            ContentTypeCacheRefresher.CacheUpdated += RequestModelsGeneration;
            DataTypeCacheRefresher.CacheUpdated += RequestModelsGeneration;

            // at the end of a request since we're restarting the pool
            // NOTE - this does NOT trigger - see module below
            //umbracoApplication.EndRequest += GenerateModelsIfRequested;
        }

        // NOTE
        // Using HttpContext Items fails because CacheUpdated triggers within
        // some asynchronous backend task where we seem to have no HttpContext.

        // So we use a static (non request-bound) var to register that models
        // need to be generated. Could be by another request. Anyway. We could
        // have collisions but... you know the risk.

        private static void RequestModelsGeneration(object sender, EventArgs args)
        {
            //HttpContext.Current.Items[this] = true;
            LogHelper.Debug<LiveModelsProvider>("Requested to generate models.");
            Interlocked.Exchange(ref _req, 1);
        }

        public static void GenerateModelsIfRequested(object sender, EventArgs args)
        {
            //if (HttpContext.Current.Items[this] == null) return;
            if (Interlocked.Exchange(ref _req, 0) == 0) return;

            // cannot use a simple lock here because we don't want another AppDomain
            // to generate while we do... and there could be 2 AppDomains if the app restarts.

            try
            {
                LogHelper.Debug<LiveModelsProvider>("Generate models...");
                const int timeout = 2*60*1000; // 2 mins
                _mutex.WaitOne(timeout); // wait until it is safe, and acquire
                LogHelper.Info<LiveModelsProvider>("Generate models now.");
                GenerateModels();
                LogHelper.Info<LiveModelsProvider>("Generated.");
            }
            catch (TimeoutException)
            {
                LogHelper.Warn<LiveModelsProvider>("Timeout, models were NOT generated.");
            }
            catch (Exception e)
            {
                LogHelper.Error<LiveModelsProvider>("Failed to generate models.", e);
            }
            finally
            {
                _mutex.ReleaseMutex(); // release
            }
        }

        private static void GenerateModels()
        {
            var appData = HostingEnvironment.MapPath("~/App_Data");
            if (appData == null)
                throw new Exception("Panic: appData is null.");

            var appCode = HostingEnvironment.MapPath("~/App_Code");
            if (appCode == null)
                throw new Exception("Panic: appCode is null.");

            var bin = HostingEnvironment.MapPath("~/bin");
            if (bin == null)
                throw new Exception("Panic: bin is null.");

            var config = UmbracoConfig.For.ModelsBuilder();

            // EnableDllModels will recycle the app domain - but this request will end properly
<<<<<<< HEAD
            ModelsBuilderBackOfficeController.GenerateModels(appData, config.EnableDllModels ? bin : null);


            // will recycle the app domain - but this request will end properly
            if (config.EnableAppCodeModels)
                ModelsBuilderBackOfficeController.TouchModelsFile(appCode);
=======
            ModelsBuilderController.GenerateModels(appData, config.ModelsMode.IsAnyDll() ? bin : null);

            // will recycle the app domain - but this request will end properly
            if (config.ModelsMode.IsAnyAppCode())
                ModelsBuilderController.TouchModelsFile(appCode);
>>>>>>> 199d2303
        }
    }

    // have to do this because it's the only way to subscribe to EndRequest
    // module is installed by assembly attribute at the top of this file
    public class LiveModelsProviderModule : IHttpModule
    {
        public void Init(HttpApplication app)
        {
            app.EndRequest += LiveModelsProvider.GenerateModelsIfRequested;
        }

        public void Dispose()
        {
            // nothing
        }

        public static void Install()
        {
            if (!LiveModelsProvider.IsEnabled)
                return;

            HttpApplication.RegisterModule(typeof(LiveModelsProviderModule));
        }
    }
}<|MERGE_RESOLUTION|>--- conflicted
+++ resolved
@@ -123,20 +123,11 @@
             var config = UmbracoConfig.For.ModelsBuilder();
 
             // EnableDllModels will recycle the app domain - but this request will end properly
-<<<<<<< HEAD
-            ModelsBuilderBackOfficeController.GenerateModels(appData, config.EnableDllModels ? bin : null);
-
-
-            // will recycle the app domain - but this request will end properly
-            if (config.EnableAppCodeModels)
-                ModelsBuilderBackOfficeController.TouchModelsFile(appCode);
-=======
-            ModelsBuilderController.GenerateModels(appData, config.ModelsMode.IsAnyDll() ? bin : null);
+            ModelsBuilderBackOfficeController.GenerateModels(appData, config.ModelsMode.IsAnyDll() ? bin : null);
 
             // will recycle the app domain - but this request will end properly
             if (config.ModelsMode.IsAnyAppCode())
-                ModelsBuilderController.TouchModelsFile(appCode);
->>>>>>> 199d2303
+                ModelsBuilderBackOfficeController.TouchModelsFile(appCode);
         }
     }
 
