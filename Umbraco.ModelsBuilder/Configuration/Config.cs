--- conflicted
+++ resolved
@@ -52,19 +52,10 @@
             // ensure defaults are initialized for tests
             StaticMixinGetterPattern = DefaultStaticMixinGetterPattern;
             LanguageVersion = DefaultLanguageVersion;
-            
+
             // stop here, everything is false
             if (!Enable) return;
 
-<<<<<<< HEAD
-            // all of these have default: false
-            EnableDllModels = Enable && ConfigurationManager.AppSettings[prefix + "EnableDllModels"].InvariantEquals("true");
-            EnableAppCodeModels = Enable && ConfigurationManager.AppSettings[prefix + "EnableAppCodeModels"].InvariantEquals("true");
-            EnableAppDataModels = Enable && ConfigurationManager.AppSettings[prefix + "EnableAppDataModels"].InvariantEquals("true");
-            EnableLiveModels = Enable && ConfigurationManager.AppSettings[prefix + "EnableLiveModels"].InvariantEquals("true");
-            //default is true
-            FlagOutOfDateModels = Enable && ConfigurationManager.AppSettings[prefix + "FlagOutOfDateModels"].InvariantEquals("false") == false;
-=======
             // mode
             var modelsMode = ConfigurationManager.AppSettings[prefix + "ModelsMode"];
             if (!string.IsNullOrWhiteSpace(modelsMode))
@@ -98,16 +89,13 @@
                 }
             }
 
-            // default: false
-            FlagOutOfDateModels = Enable && ConfigurationManager.AppSettings[prefix + "FlagOutOfDateModels"].InvariantEquals("true");
->>>>>>> 199d2303
-
             //TODO: Re-enable this when we fix auth for VS
             EnableApi = false; //Enable && ConfigurationManager.AppSettings[prefix + "EnableApi"].InvariantEquals("true");
 
             // default: true
             EnableFactory = Enable && !ConfigurationManager.AppSettings[prefix + "EnableFactory"].InvariantEquals("false");
             StaticMixinGetters = Enable && !ConfigurationManager.AppSettings[prefix + "StaticMixinGetters"].InvariantEquals("false");
+            FlagOutOfDateModels = Enable && !ConfigurationManager.AppSettings[prefix + "FlagOutOfDateModels"].InvariantEquals("false");
 
             // no default
             ModelsNamespace = ConfigurationManager.AppSettings[prefix + "ModelsNamespace"];
